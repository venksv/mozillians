--- conflicted
+++ resolved
@@ -170,26 +170,11 @@
         consistent.
 
         """
-<<<<<<< HEAD
-        if not re.match(r'^[a-zA-Z0-9 .:,-]*$', self.cleaned_data['groups']):
-            raise forms.ValidationError(_(u'Groups can only contain '
-                                           'alphanumeric characters, dashes, '
-                                           'spaces.'))
-        invisible_groups = [g.name for g in self.instance.groups.all()
-                            if not g.is_visible]
-        groups = self.cleaned_data['groups']
-        new_groups = filter(lambda x: x,
-                            map(lambda x: x.strip() or False,
-                                groups.lower().split(',')))
-
-        return invisible_groups + new_groups
-=======
         user_system_group_names = [g.name.lower() for g in self.instance.groups.all()
-                                   if g.system]
+                                   if g.is_visible]
         user_non_system_group_names = [g.name.lower() for g in self.cleaned_data['groups']]
 
         return user_system_group_names + user_non_system_group_names
->>>>>>> dd359b43
 
     def clean_languages(self):
         if not re.match(r'^[a-zA-Z0-9 .:,-]*$',
