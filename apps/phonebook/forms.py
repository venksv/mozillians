--- conflicted
+++ resolved
@@ -7,10 +7,6 @@
 class SearchForm(forms.Form):
     q = forms.CharField(widget=forms.HiddenInput, required=True)
 
-<<<<<<< HEAD
-=======
-
->>>>>>> 3545634b
 
 class ProfileForm(forms.Form):
     first_name = forms.CharField(label=_('First Name'), required=False)
@@ -20,15 +16,12 @@
                                 required=False)
     photo = forms.ImageField(label=_('Profile Photo'), required=False)
 
-<<<<<<< HEAD
     # Remote System Ids
     # Tightly coupled with larper.UserSession.form_to_service_ids_attrs
     irc_nickname = forms.CharField(label=_('IRC Nickname'), required=False)
     irc_nickname_unique_id = forms.CharField(widget=forms.HiddenInput,
                                              required=False)
 
-=======
->>>>>>> 3545634b
 
 class DeleteForm(forms.Form):
     unique_id = forms.CharField(widget=forms.HiddenInput)
