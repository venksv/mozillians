--- conflicted
+++ resolved
@@ -16,7 +16,6 @@
     </div>
   {% endif %}
 
-<<<<<<< HEAD
   {% if person.irc_nickname %}
     We're good! 
     <div><h3>{{_('IRC Nickname') }}</h3><a href="{{person.irc_nickname.service_uri}}">{{person.irc_nickname.service_id}}</a>
@@ -28,9 +27,6 @@
       {% endfor %}
     </dl>  
 
-
-=======
->>>>>>> 3545634b
   {% if person.voucher %}
     <div>
       <strong>Mozillian</strong>
