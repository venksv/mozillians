--- conflicted
+++ resolved
@@ -34,34 +34,28 @@
       {% endtrans %}
     </p>
   {% else %}
-<<<<<<< HEAD
 
     {% if person.uid and user.username == person.uid[0] %}
-      <div><strong>Pending...</strong><a href="{{ url ('landing.confirm_register') }}">Get Vouched</a></div>
+      <div><strong>Pending...</strong><a href="{{ url ('landing.confirm_register') }}">{{ _('Vouch for me') }}</a></div>
     {% else %}
+      <p>
+      {% trans vouch='#' %}
+        This profile is waiting for approval. If you can vouch for this
+        person's contributions, please do so.
+      {% endtrans %}</p>
       {% if vouch_form %}
-        <div><strong>Pending...</strong>  
-          <form action="{{ url('phonebook.vouch') }}" method="POST">
+        <form action="{{ url('phonebook.vouch') }}" method="POST">
             {{ csrf() }}
             {{ vouch_form }}
-            <button>Vouch for {{person.displayName[0]}}</button>
-          </form>
-        </div>
+            {# TODO L10n #}
+          <button>Vouch for {{person.displayName[0]}}</button>
+        </form>
       {% endif %}
     {% endif %}
   {% endif %}
 
   {% if person.description %}
      <p>{{ person.description[0] }}</p>
-=======
-    <p>
-      {% trans vouch='#' %}
-        This profile is waiting for approval. If you can vouch for this
-        person's contributions, please do so.
-        <a href="{{ vouch }}">Vouch for me</a>
-      {% endtrans %}
-    </p>
->>>>>>> 215f2f85
   {% endif %}
 
   {% if person.mail %}
@@ -81,4 +75,6 @@
     <a href="{{url('phonebook.edit_profile', person.uniqueIdentifier[0])}}">Edit Profile</a>
   {% endif %}
 
+
+
 {% endblock %}